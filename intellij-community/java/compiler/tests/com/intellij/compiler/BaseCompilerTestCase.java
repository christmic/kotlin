// Copyright 2000-2018 JetBrains s.r.o. Use of this source code is governed by the Apache 2.0 license that can be found in the LICENSE file.
package com.intellij.compiler;

import com.intellij.ProjectTopics;
import com.intellij.compiler.impl.CompileDriver;
import com.intellij.compiler.impl.ExitStatus;
import com.intellij.compiler.server.BuildManager;
import com.intellij.ide.highlighter.ModuleFileType;
import com.intellij.openapi.application.WriteAction;
import com.intellij.openapi.application.ex.PathManagerEx;
import com.intellij.openapi.compiler.*;
import com.intellij.openapi.module.Module;
import com.intellij.openapi.module.ModuleManager;
import com.intellij.openapi.projectRoots.Sdk;
import com.intellij.openapi.projectRoots.impl.JavaAwareProjectJdkTableImpl;
import com.intellij.openapi.roots.*;
import com.intellij.openapi.util.Ref;
import com.intellij.openapi.util.io.FileUtil;
import com.intellij.openapi.util.text.StringUtil;
import com.intellij.openapi.vfs.LocalFileSystem;
import com.intellij.openapi.vfs.VirtualFile;
import com.intellij.openapi.vfs.newvfs.NewVirtualFile;
import com.intellij.packaging.artifacts.Artifact;
import com.intellij.packaging.artifacts.ArtifactManager;
import com.intellij.packaging.impl.compiler.ArtifactCompileScope;
import com.intellij.pom.java.LanguageLevel;
import com.intellij.testFramework.*;
import com.intellij.util.concurrency.Semaphore;
import com.intellij.util.io.DirectoryContentSpec;
import com.intellij.util.io.DirectoryContentSpecKt;
import com.intellij.util.io.TestFileSystemBuilder;
import com.intellij.util.ui.UIUtil;
import gnu.trove.THashSet;
import org.jetbrains.annotations.NotNull;
import org.jetbrains.annotations.Nullable;
import org.jetbrains.jps.util.JpsPathUtil;
import org.junit.Assert;

import javax.swing.*;
import java.io.File;
import java.io.IOException;
import java.util.*;
import java.util.function.Consumer;

<<<<<<< HEAD
/**
 * @author nik
 */
=======
>>>>>>> 93b17785
public abstract class BaseCompilerTestCase extends JavaModuleTestCase {
  @Override
  protected void setUpModule() {
  }

  @Override
  protected boolean isCreateProjectFileExplicitly() {
    return false;
  }

  @Override
  protected void setUp() throws Exception {
    super.setUp();
    myProject.getMessageBus().connect(getTestRootDisposable()).subscribe(ProjectTopics.PROJECT_ROOTS, new ModuleRootListener() {
      @Override
      public void rootsChanged(@NotNull ModuleRootEvent event) {
        //todo[nik] projectOpened isn't called in tests so we need to add this listener manually
        forceFSRescan();
      }
    });
    CompilerTestUtil.enableExternalCompiler();
  }

  protected void forceFSRescan() {
    BuildManager.getInstance().clearState(myProject);
  }

  @NotNull
  @Override
  protected LanguageLevel getProjectLanguageLevel() {
    return LanguageLevel.JDK_1_8;
  }

  @Override
  protected Sdk getTestProjectJdk() {
    return JavaAwareProjectJdkTableImpl.getInstanceEx().getInternalJdk();
  }

  @Override
  protected void tearDown() throws Exception {
    try {
      for (Artifact artifact : getArtifactManager().getArtifacts()) {
        final String outputPath = artifact.getOutputPath();
        if (!StringUtil.isEmpty(outputPath)) {
          FileUtil.delete(new File(FileUtil.toSystemDependentName(outputPath)));
        }
      }
      CompilerTestUtil.disableExternalCompiler(getProject());
    }
    catch (Throwable e) {
      addSuppressedException(e);
    }
    finally {
      super.tearDown();
    }
  }

  protected ArtifactManager getArtifactManager() {
    return ArtifactManager.getInstance(myProject);
  }

  protected String getProjectBasePath() {
    return myProject.getBasePath();
  }

  protected void copyToProject(String relativePath) {
    File dir = PathManagerEx.findFileUnderProjectHome(relativePath, getClass());
    final File target = new File(FileUtil.toSystemDependentName(getProjectBasePath()));
    try {
      FileUtil.copyDir(dir, target);
    }
    catch (IOException e) {
      throw new RuntimeException(e);
    }
    WriteAction.runAndWait(() -> {
      VirtualFile virtualDir = LocalFileSystem.getInstance().refreshAndFindFileByIoFile(target);
      assertNotNull(target.getAbsolutePath() + " not found", virtualDir);
      virtualDir.refresh(false, true);
    });
  }

  protected Module addModule(final String moduleName, final @Nullable VirtualFile sourceRoot) {
    return addModule(moduleName, sourceRoot, null);
  }

  protected Module addModule(final String moduleName, final @Nullable VirtualFile sourceRoot, final @Nullable VirtualFile testRoot) {
    return WriteAction.computeAndWait(() -> {
      final Module module = createModule(moduleName);
      if (sourceRoot != null) {
        PsiTestUtil.addSourceContentToRoots(module, sourceRoot, false);
      }
      if (testRoot != null) {
        PsiTestUtil.addSourceContentToRoots(module, testRoot, true);
      }
      ModuleRootModificationUtil.setModuleSdk(module, getTestProjectJdk());
      return module;
    });
  }

  protected VirtualFile createFile(final String path) {
    return createFile(path, "");
  }

  protected VirtualFile createFile(@NotNull String path, final String text) {
    return VfsTestUtil.createFile(getOrCreateProjectBaseDir(), path, text);
  }

  protected CompilationLog make(final Artifact... artifacts) {
    final CompileScope scope = ArtifactCompileScope.createArtifactsScope(myProject, Arrays.asList(artifacts));
    return make(scope);
  }

  protected CompilationLog recompile(final Artifact... artifacts) {
    final CompileScope scope = ArtifactCompileScope.createArtifactsScope(myProject, Arrays.asList(artifacts), true);
    return make(scope);
  }

  protected CompilationLog make(Module... modules) {
    return make(false, false, modules);
  }

  protected CompilationLog makeWithDependencies(final boolean includeRuntimeDependencies, Module... modules) {
    return make(true, includeRuntimeDependencies, modules);
  }

  private CompilationLog make(boolean includeDependentModules, final boolean includeRuntimeDependencies, Module... modules) {
    return make(getCompilerManager().createModulesCompileScope(modules, includeDependentModules, includeRuntimeDependencies));
  }

  protected CompilationLog recompile(Module... modules) {
    return compile(getCompilerManager().createModulesCompileScope(modules, false), true);
  }

  protected CompilerManager getCompilerManager() {
    return CompilerManager.getInstance(myProject);
  }

  protected void assertModulesUpToDate() {
    boolean upToDate = getCompilerManager().isUpToDate(getCompilerManager().createProjectCompileScope(myProject));
    assertTrue("Modules are not up to date", upToDate);
  }

  protected CompilationLog compile(boolean force, VirtualFile... files) {
    return compile(getCompilerManager().createFilesCompileScope(files), force);
  }

  protected CompilationLog make(final CompileScope scope) {
    return compile(scope, false);
  }

  protected CompilationLog compile(final CompileScope scope, final boolean forceCompile) {
    return compile(scope, forceCompile, false);
  }

  protected CompilationLog compile(final CompileScope scope, final boolean forceCompile,
                                   final boolean errorsExpected) {
    return compile(errorsExpected, callback -> {
      final CompilerManager compilerManager = getCompilerManager();
      if (forceCompile) {
        compilerManager.compile(scope, callback);
      }
      else {
        compilerManager.make(scope, callback);
      }
    });
  }

  protected CompilationLog rebuild() {
    return compile(false, compileStatusNotification -> getCompilerManager().rebuild(compileStatusNotification));
  }

  protected CompilationLog compile(final boolean errorsExpected, final Consumer<CompileStatusNotification> action) {
    CompilationLog log = compile(action);
    if (errorsExpected && log.myErrors.length == 0) {
      Assert.fail("compilation finished without errors");
    }
    else if (!errorsExpected && log.myErrors.length > 0) {
      Assert.fail("compilation finished with errors: " + Arrays.toString(log.myErrors));
    }
    return log;
  }

  private CompilationLog compile(final Consumer<CompileStatusNotification> action) {
    final Ref<CompilationLog> result = Ref.create(null);
    final Semaphore semaphore = new Semaphore();
    semaphore.down();
    final List<String> generatedFilePaths = new ArrayList<>();
    myProject.getMessageBus().connect(getTestRootDisposable()).subscribe(CompilerTopics.COMPILATION_STATUS, new CompilationStatusListener() {
      @Override
      public void fileGenerated(@NotNull String outputRoot, @NotNull String relativePath) {
        generatedFilePaths.add(relativePath);
      }
    });
    UIUtil.invokeAndWaitIfNeeded((Runnable)() -> {
      final CompileStatusNotification callback = new CompileStatusNotification() {
        @Override
        public void finished(boolean aborted, int errors, int warnings, @NotNull CompileContext compileContext) {
          try {
            if (aborted) {
              Assert.fail("compilation aborted");
            }
            ExitStatus status = CompileDriver.getExternalBuildExitStatus(compileContext);
            result.set(new CompilationLog(status == ExitStatus.UP_TO_DATE,
                                          generatedFilePaths,
                                          compileContext.getMessages(CompilerMessageCategory.ERROR),
                                          compileContext.getMessages(CompilerMessageCategory.WARNING)));
          }
          finally {
            semaphore.up();
          }
        }
      };
      PlatformTestUtil.saveProject(myProject);
      CompilerTestUtil.saveApplicationSettings();
      try {
        CompilerTester.enableDebugLogging();
      }
      catch (IOException e) {
        throw new RuntimeException(e);
      }
      action.accept(callback);
    });

    try {
      final long start = System.currentTimeMillis();
      while (!semaphore.waitFor(10)) {
        if (!BuildManager.getInstance().isBuildProcessDebuggingEnabled() && System.currentTimeMillis() - start > 5 * 60 * 1000) {
          throw new RuntimeException("timeout");
        }
        if (SwingUtilities.isEventDispatchThread()) {
          UIUtil.dispatchAllInvocationEvents();
        }
      }
      if (SwingUtilities.isEventDispatchThread()) {
        UIUtil.dispatchAllInvocationEvents();
      }
    }
    finally {
      CompilerTester.printBuildLog();
    }

    return result.get();
  }

  protected void changeFile(VirtualFile file) {
    changeFile(file, null);
  }

  protected void changeFile(final VirtualFile file, @Nullable final String newText) {
    try {
      if (newText != null) {
        setFileText(file, newText);
      }
      ((NewVirtualFile)file).setTimeStamp(file.getTimeStamp() + 10);
    }
    catch (IOException e) {
      throw new RuntimeException(e);
    }
  }

  protected void deleteFile(final VirtualFile file) {
    try {
      WriteAction.runAndWait(() -> file.delete(this));
    }
    catch (IOException e) {
      throw new AssertionError(e);
    }
  }

  @Override
  protected void setUpProject() throws Exception {
    super.setUpProject();

    CompilerProjectExtension.getInstance(myProject).setCompilerOutputUrl("file://" + myProject.getBasePath() + "/out");
  }

  @NotNull
  @Override
  protected Module doCreateRealModule(@NotNull String moduleName) {
    //todo[nik] reuse code from PlatformTestCase
    final VirtualFile baseDir = getOrCreateProjectBaseDir();
    final File moduleFile = new File(baseDir.getPath().replace('/', File.separatorChar), moduleName + ModuleFileType.DOT_DEFAULT_EXTENSION);
    myFilesToDelete.add(moduleFile);
    return WriteAction.computeAndWait(() -> {
      Module module = ModuleManager.getInstance(myProject)
                                   .newModule(FileUtil.toSystemIndependentName(moduleFile.getAbsolutePath()), getModuleType().getId());
      module.getModuleFile();
      return module;
    });
  }

  protected CompilationLog buildAllModules() {
    return make(getCompilerManager().createProjectCompileScope(myProject));
  }

  protected static void assertOutput(Module module, TestFileSystemBuilder item) {
    assertOutput(module, item, false);
  }

  protected static void assertOutput(Module module, DirectoryContentSpec spec) {
    DirectoryContentSpecKt.assertMatches(getOutputDir(module, false), spec);
  }

  protected static void assertOutput(Module module, TestFileSystemBuilder item, final boolean forTests) {
    File outputDir = getOutputDir(module, forTests);
    Assert.assertTrue((forTests? "Test output" : "Output") +" directory " + outputDir.getAbsolutePath() + " doesn't exist", outputDir.exists());
    item.build().assertDirectoryEqual(outputDir);
  }

  protected static void assertNoOutput(Module module) {
    File dir = getOutputDir(module);
    Assert.assertFalse("Output directory " + dir.getAbsolutePath() + " does exist", dir.exists());
  }

  protected static File getOutputDir(Module module) {
    return getOutputDir(module, false);
  }

  protected static File getOutputDir(Module module, boolean forTests) {
    CompilerModuleExtension extension = CompilerModuleExtension.getInstance(module);
    Assert.assertNotNull(extension);
    String outputUrl = forTests? extension.getCompilerOutputUrlForTests() : extension.getCompilerOutputUrl();
    Assert.assertNotNull((forTests? "Test output" : "Output") +" directory for module '" + module.getName() + "' isn't specified", outputUrl);
    return JpsPathUtil.urlToFile(outputUrl);
  }

  protected static void createFileInOutput(Module m, final String fileName) {
    try {
      boolean created = new File(getOutputDir(m), fileName).createNewFile();
      assertTrue(created);
    }
    catch (IOException e) {
      throw new RuntimeException(e);
    }
  }

  protected static void createFileInOutput(Artifact a, final String name)  {
    try {
      boolean created = new File(a.getOutputPath(), name).createNewFile();
      assertTrue(created);
    }
    catch (IOException e) {
      throw new RuntimeException(e);
    }
  }

  protected static class CompilationLog {
    private final Set<String> myGeneratedPaths;
    private final boolean myExternalBuildUpToDate;
    private final CompilerMessage[] myErrors;
    private final CompilerMessage[] myWarnings;

    public CompilationLog(boolean externalBuildUpToDate, List<String> generatedFilePaths, CompilerMessage[] errors,
                          CompilerMessage[] warnings) {
      myExternalBuildUpToDate = externalBuildUpToDate;
      myErrors = errors;
      myWarnings = warnings;
      myGeneratedPaths = new THashSet<>(generatedFilePaths, FileUtil.PATH_HASHING_STRATEGY);
    }

    public void assertUpToDate() {
      assertTrue(myExternalBuildUpToDate);
    }

    public void assertGenerated(String... expected) {
      assertSet("generated", myGeneratedPaths, expected);
    }

    public CompilerMessage[] getErrors() {
      return myErrors;
    }

    public CompilerMessage[] getWarnings() {
      return myWarnings;
    }

    private static void assertSet(String name, Set<String> actual, String[] expected) {
      for (String path : expected) {
        if (!actual.remove(path)) {
          Assert.fail("'" + path + "' is not " + name + ". " + name + ": " + new HashSet<>(actual));
        }
      }
      if (!actual.isEmpty()) {
        Assert.fail("'" + actual.iterator().next() + "' must not be " + name);
      }
    }
  }
}<|MERGE_RESOLUTION|>--- conflicted
+++ resolved
@@ -42,12 +42,6 @@
 import java.util.*;
 import java.util.function.Consumer;
 
-<<<<<<< HEAD
-/**
- * @author nik
- */
-=======
->>>>>>> 93b17785
 public abstract class BaseCompilerTestCase extends JavaModuleTestCase {
   @Override
   protected void setUpModule() {
